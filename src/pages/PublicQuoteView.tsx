--- conflicted
+++ resolved
@@ -14,7 +14,7 @@
 
 export default function PublicQuoteView() {
   const { token } = useParams<{ token: string }>();
-  
+
   const { data: quoteData, isLoading, error } = useQuery({
     queryKey: ['public-quote', token],
     queryFn: async () => {
@@ -30,8 +30,8 @@
     try {
       const { data, error } = await supabase.functions.invoke('generate-quote-pdf', {
         body: { token },
-<<<<<<< HEAD
-        responseType: 'arraybuffer',
+        // חשוב: מבקשים בינארי ומגדירים כותרות מפורשות
+        responseType: 'arraybuffer' as any,
         headers: {
           'Content-Type': 'application/json',
           Accept: 'application/pdf',
@@ -39,18 +39,13 @@
       } as any);
 
       if (error) throw error;
-      const blob = createPdfBlob(data);
-=======
-        responseType: 'arraybuffer'
-      } as any);
-
-      if (error) throw error;
-      if (!data) {
-        throw new Error('קובץ PDF לא הוחזר מהשרת');
+      if (!data || (data as ArrayBuffer).byteLength === 0) {
+        throw new Error('שרת לא החזיר PDF תקין');
       }
 
-      const blob = new Blob([data as ArrayBuffer], { type: 'application/pdf' });
->>>>>>> 75328ca9
+      // שימוש ביוצר ה-Blob הייעודי (אם בודק חתימת %PDF- זה בונוס בתוך util הזה)
+      const blob = createPdfBlob(data as ArrayBuffer);
+
       const url = URL.createObjectURL(blob);
       const link = document.createElement('a');
       link.href = url;
@@ -61,9 +56,11 @@
       URL.revokeObjectURL(url);
 
       showToast.success('PDF הורד בהצלחה');
-    } catch (error: any) {
-      console.error('Error generating PDF:', error);
-      const message = error?.message || 'שגיאה ביצירת PDF';
+    } catch (err: any) {
+      console.error('Error generating PDF:', err);
+      const message =
+        err?.message ??
+        (typeof err === 'string' ? err : 'שגיאה ביצירת PDF');
       showToast.error(message);
     }
   };
@@ -95,9 +92,9 @@
       draft: { variant: 'secondary', label: 'טיוטה' },
       sent: { variant: 'default', label: 'נשלחה' },
       accepted: { variant: 'default', label: 'אושרה' },
-      rejected: { variant: 'destructive', label: 'נדחתה' }
+      rejected: { variant: 'destructive', label: 'נדחתה' },
     };
-    
+
     const config = variants[status] || variants.draft;
     return <Badge variant={config.variant}>{config.label}</Badge>;
   };
@@ -164,7 +161,13 @@
                       <span>₪{quoteData.quote.subtotal.toLocaleString('he-IL')}</span>
                     </div>
                     <div className="flex justify-between text-sm">
-                      <span>מע"מ ({quoteData.quote.subtotal > 0 ? ((quoteData.quote.tax_amount / quoteData.quote.subtotal) * 100).toFixed(0) : '17'}%):</span>
+                      <span>
+                        מע"מ (
+                        {quoteData.quote.subtotal > 0
+                          ? ((quoteData.quote.tax_amount / quoteData.quote.subtotal) * 100).toFixed(0)
+                          : '17'}
+                        %):
+                      </span>
                       <span>₪{quoteData.quote.tax_amount.toLocaleString('he-IL')}</span>
                     </div>
                     <div className="flex justify-between font-bold text-lg border-t pt-2">
