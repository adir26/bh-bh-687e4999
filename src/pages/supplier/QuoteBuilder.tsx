import React, { useState, useCallback, useRef } from 'react';
import { useNavigate, useSearchParams } from 'react-router-dom';
import { useQuery, useQueryClient } from '@tanstack/react-query';
import { Button } from '@/components/ui/button';
import { Card, CardContent, CardHeader, CardTitle } from '@/components/ui/card';
import { Input } from '@/components/ui/input';
import { Textarea } from '@/components/ui/textarea';
import { Table, TableBody, TableCell, TableHead, TableHeader, TableRow } from '@/components/ui/table';
import { Select, SelectContent, SelectItem, SelectTrigger, SelectValue } from '@/components/ui/select';
import { Tooltip, TooltipContent, TooltipProvider, TooltipTrigger } from '@/components/ui/tooltip';
import { ArrowLeft, Plus, Trash2, Download, Send, Save, Calculator, Users, Share2 } from 'lucide-react';
import { showToast } from '@/utils/toast';
import { quotesService, Quote, QuoteItem, CreateQuoteItemPayload } from '@/services/quotesService';
import { useAuth } from '@/contexts/AuthContext';
import { supabase } from '@/integrations/supabase/client';
import { Dialog, DialogContent, DialogHeader, DialogTitle, DialogFooter } from '@/components/ui/dialog';
import { Label } from '@/components/ui/label';
import { PageBoundary } from '@/components/system/PageBoundary';
import { usePageLoadTimer } from '@/hooks/usePageLoadTimer';
import { withTimeout } from '@/lib/withTimeout';
import { isValidUUID } from '@/utils/validation';
<<<<<<< HEAD
import { createPdfBlob } from '@/utils/pdf';

=======
>>>>>>> 75328ca9
interface LocalQuoteItem {
  id: string;
  name: string;
  description: string;
  quantity: number;
  unit_price: number;
  total: number;
  sort_order: number;
}
export default function QuoteBuilder() {
  usePageLoadTimer('QuoteBuilder');
  const navigate = useNavigate();
  const {
    profile
  } = useAuth();
  const [searchParams] = useSearchParams();
  const leadId = searchParams.get('leadId');
  const quoteId = searchParams.get('quoteId');
  const [quote, setQuote] = useState<Quote | null>(null);
  const [saving, setSaving] = useState(false);

  // Form state
  const [title, setTitle] = useState('הצעת מחיר חדשה');
  const [selectedClientId, setSelectedClientId] = useState('');
  const [selectedClientValue, setSelectedClientValue] = useState(''); // For display in Select
  const [clientName, setClientName] = useState('');
  const [clientEmail, setClientEmail] = useState('');

  // Add new client modal state
  const [isAddingClient, setIsAddingClient] = useState(false);
  const [newClientData, setNewClientData] = useState({
    name: '',
    email: '',
    phone: '',
    notes: ''
  });
  const [items, setItems] = useState<LocalQuoteItem[]>([{
    id: crypto.randomUUID(),
    name: '',
    description: '',
    quantity: 1,
    unit_price: 0,
    total: 0,
    sort_order: 0
  }]);
  const [notes, setNotes] = useState('');
  const [discount, setDiscount] = useState(0);
  const [taxRate, setTaxRate] = useState(17);
  const [shareLink, setShareLink] = useState<string | null>(null);

  // Auto-save
  const autoSaveTimer = useRef<NodeJS.Timeout | null>(null);

  // Load supplier products
  const {
    data: products = [],
    isLoading: productsLoading
  } = useQuery({
    queryKey: ['supplier-products', profile?.id],
    enabled: !!profile?.id,
    queryFn: async () => {
      const {
        data,
        error
      } = await withTimeout(supabase.from('products').select('id, name, description, price, is_service').eq('supplier_id', profile!.id).eq('is_published', true).order('name'), 12000);
      if (error) throw error;
      return data || [];
    },
    retry: 1,
    staleTime: 60_000
  });

  // Load clients - combine profiles AND leads for the dropdown
  const {
    data: clients = [],
    isLoading: clientsLoading
  } = useQuery({
    queryKey: ['clients-for-quote', profile?.id],
    enabled: !!profile?.id,
    queryFn: async () => {
      // Get actual clients from profiles
      const {
        data: profileClients,
        error: profileError
      } = await withTimeout(supabase.from('profiles').select('id, full_name, email').eq('role', 'client'), 12000);
      if (profileError) throw new Error('שגיאה בטעינת רשימת הלקוחות');

      // Get leads that belong to this supplier (potential clients)
      const {
        data: leadClients,
        error: leadError
      } = await withTimeout(supabase.from('leads').select('id, name, contact_email, client_id').eq('supplier_id', profile!.id).not('name', 'is', null).order('created_at', {
        ascending: false
      }), 12000);
      if (leadError) throw new Error('שגיאה בטעינת לידים');

      // Combine both lists, avoiding duplicates
      const combined: Array<{
        id: string;
        full_name: string;
        email: string;
        isLead?: boolean;
      }> = [...(profileClients || []).map(c => ({
        id: c.id,
        full_name: c.full_name || '',
        email: c.email || ''
      }))];

      // Add leads that don't have a client_id (i.e., not yet converted to client)
      (leadClients || []).forEach(lead => {
        if (!lead.client_id) {
          // Use lead:id as the identifier, mark it as a lead
          combined.push({
            id: `lead:${lead.id}`,
            // Prefix to distinguish
            full_name: lead.name || '',
            email: lead.contact_email || '',
            isLead: true
          });
        }
      });
      return combined;
    },
    retry: 1,
    staleTime: 60_000
  });

  // Load quote data (if editing existing quote)
  const {
    data: quoteData,
    isLoading: quoteLoading,
    error: quoteError
  } = useQuery({
    queryKey: ['quote', quoteId],
    enabled: !!quoteId,
    queryFn: async ({
      signal
    }) => {
      const result = await withTimeout(quotesService.getQuoteById(quoteId!), 12000);
      if (!result) throw new Error('הצעת המחיר לא נמצאה');
      return result;
    },
    retry: 1,
    staleTime: 60_000
  });

  // Load lead data (if creating from lead)
  const {
    data: leadData,
    isLoading: leadLoading
  } = useQuery({
    queryKey: ['lead', leadId],
    enabled: !!leadId,
    queryFn: async ({
      signal
    }) => {
      const {
        data,
        error
      } = await withTimeout(supabase.from('leads').select('*').eq('id', leadId!).maybeSingle(), 12000);
      if (error) throw new Error('שגיאה בטעינת פרטי הליד');
      return data as unknown as {
        name: string;
        contact_email: string;
        contact_phone: string;
        client_id: string;
        notes: string;
      } | null;
    },
    retry: 1,
    staleTime: 60_000
  });

  // Load client info for existing quote
  const {
    data: clientInfo
  } = useQuery({
    queryKey: ['client-info', quoteData?.quote.client_id],
    enabled: !!quoteData?.quote.client_id,
    queryFn: async ({
      signal
    }) => {
      const {
        data,
        error
      } = await withTimeout(supabase.from('profiles').select('full_name, email').eq('id', quoteData!.quote.client_id!).maybeSingle(), 12000);
      if (error) throw new Error('שגיאה בטעינת פרטי הלקוח');
      return data;
    },
    retry: 1,
    staleTime: 60_000
  });

  // Initialize form data when quote/lead data loads
  React.useEffect(() => {
    if (quoteData) {
      const {
        quote,
        items: quoteItems
      } = quoteData;
      setQuote(quote);
      setTitle(quote.title);
      setSelectedClientId(quote.client_id || '');
      setSelectedClientValue(quote.client_id || '');
      setNotes(quote.notes || '');
      // Calculate tax_rate from tax_amount and subtotal
      if (quote.subtotal > 0 && quote.tax_amount) {
        setTaxRate(quote.tax_amount / quote.subtotal * 100);
      } else {
        setTaxRate(17); // Default VAT rate in Israel
      }

      // Convert quote items to local format
      const localItems = quoteItems.map(item => ({
        id: item.id,
        name: item.name,
        description: item.description || '',
        quantity: item.quantity,
        unit_price: item.unit_price,
        total: item.subtotal,
        sort_order: item.sort_order
      }));
      if (localItems.length > 0) {
        setItems(localItems);
      }
    }
  }, [quoteData]);
  React.useEffect(() => {
    if (clientInfo) {
      setClientName(clientInfo.full_name || '');
      setClientEmail(clientInfo.email || '');
    }
  }, [clientInfo]);
  React.useEffect(() => {
    if (leadData) {
      setTitle(`הצעת מחיר עבור ${leadData.name || 'ליד'}`);
      if (leadData.client_id) {
        setSelectedClientId(leadData.client_id);
      }
      setClientName(leadData.name || '');
      setClientEmail(leadData.contact_email || '');
      setNotes(leadData.notes || '');
    }
  }, [leadData]);
  const addItem = () => {
    const newItem: LocalQuoteItem = {
      id: crypto.randomUUID(),
      name: '',
      description: '',
      quantity: 1,
      unit_price: 0,
      total: 0,
      sort_order: items.length
    };
    setItems([...items, newItem]);
    triggerAutoSave();
  };
  const removeItem = (id: string) => {
    if (items.length > 1) {
      setItems(items.filter(item => item.id !== id));
      triggerAutoSave();
    }
  };
  const updateItem = (id: string, field: keyof LocalQuoteItem, value: string | number) => {
    setItems(items.map(item => {
      if (item.id === id) {
        const updatedItem = {
          ...item,
          [field]: value
        };
        if (field === 'quantity' || field === 'unit_price') {
          updatedItem.total = updatedItem.quantity * updatedItem.unit_price;
        }
        return updatedItem;
      }
      return item;
    }));
    triggerAutoSave();
  };
  const calculations = quotesService.calculateTotals(items, discount, taxRate);

  // Auto-save functionality
  const triggerAutoSave = useCallback(() => {
    if (autoSaveTimer.current) {
      clearTimeout(autoSaveTimer.current);
    }
    autoSaveTimer.current = setTimeout(handleSaveDraft, 3000);
  }, []);
  const handleSaveDraft = async () => {
    if (!profile?.id || saving) return;

    // Validation
    if (!title.trim()) {
      showToast.error('נא להזין כותרת להצעת המחיר');
      return;
    }
    if (items.length === 0) {
      showToast.error('יש להוסיף לפחות פריט אחד');
      return;
    }
    setSaving(true);
    try {
      let currentQuote = quote;

      // Create quote if it doesn't exist
      if (!currentQuote) {
        currentQuote = await quotesService.createQuote({
          title,
          // Only set client_id if it's a valid UUID (not a lead ID)
          client_id: selectedClientId && isValidUUID(selectedClientId) ? selectedClientId : undefined,
          notes
        });
        setQuote(currentQuote);

        // Update URL to include quote ID
        const newSearchParams = new URLSearchParams(searchParams);
        newSearchParams.set('quoteId', currentQuote.id);
        if (leadId) newSearchParams.delete('leadId'); // Remove leadId after creation
        navigate(`?${newSearchParams.toString()}`, {
          replace: true
        });
      }

      // Update quote details
      await quotesService.updateQuote(currentQuote.id, {
        title,
        // Only set client_id if it's a valid UUID (not a lead ID)
        client_id: selectedClientId && isValidUUID(selectedClientId) ? selectedClientId : undefined,
        notes,
        subtotal: calculations.subtotal,
        tax_amount: calculations.taxAmount,
        total_amount: calculations.totalAmount
      });

      // Sync items with database
      const {
        items: currentItems
      } = (await quotesService.getQuoteById(currentQuote.id)) || {
        items: []
      };

      // Remove items that no longer exist
      for (const dbItem of currentItems) {
        if (!items.find(item => item.id === dbItem.id)) {
          await quotesService.removeItem(dbItem.id);
        }
      }

      // Update or create items
      for (const item of items) {
        const dbItem = currentItems.find(db => db.id === item.id);
        if (dbItem) {
          // Update existing item
          await quotesService.updateItem(item.id, {
            name: item.name,
            description: item.description,
            quantity: item.quantity,
            unit_price: item.unit_price,
            sort_order: item.sort_order
          });
        } else {
          // Create new item
          const newItem = await quotesService.addItem(currentQuote.id, {
            name: item.name,
            description: item.description,
            quantity: item.quantity,
            unit_price: item.unit_price,
            sort_order: item.sort_order
          });

          // Update local item with DB id
          setItems(prevItems => prevItems.map(prevItem => prevItem.id === item.id ? {
            ...prevItem,
            id: newItem.id
          } : prevItem));
        }
      }
      showToast.success(`הצעת המחיר "${title}" נשמרה בהצלחה`);
      return currentQuote; // Return the quote for PDF generation
    } catch (error: any) {
      console.error('Failed to save quote:', error);
      showToast.error(error.message || 'שגיאה בשמירת הצעת המחיר');
      throw error;
    } finally {
      setSaving(false);
    }
  };
  const handleDownloadPDF = async () => {
    try {
      // If no quote exists, save first
      let currentQuote = quote;
      if (!currentQuote) {
        showToast.info('שומר את ההצעה לפני יצירת PDF...');
        currentQuote = await handleSaveDraft();
        if (!currentQuote) return;
      }
<<<<<<< HEAD

      const { data: sessionData } = await supabase.auth.getSession();
      const accessToken = sessionData.session?.access_token;

      const invokeOptions: any = {
        body: { quoteId: currentQuote.id },
        responseType: 'arraybuffer',
        headers: {
          'Content-Type': 'application/json',
          Accept: 'application/pdf',
        },
      };

      if (accessToken) {
        invokeOptions.headers = {
          ...invokeOptions.headers,
          Authorization: `Bearer ${accessToken}`,
        };
      }

      const { data, error } = await supabase.functions.invoke('generate-quote-pdf', invokeOptions);

      if (error) throw error;
      const blob = createPdfBlob(data);
=======
      const {
        data,
        error
      } = await supabase.functions.invoke('generate-quote-pdf', {
        body: {
          quoteId: currentQuote.id
        },
        // @ts-ignore - responseType is valid but not in types
        responseType: 'arraybuffer'
      });
      if (error) throw error;
      const blob = new Blob([data], {
        type: 'application/pdf'
      });
>>>>>>> 75328ca9
      const url = URL.createObjectURL(blob);
      const link = document.createElement('a');
      link.href = url;
      link.download = `quote-${currentQuote.id.slice(0, 8)}.pdf`;
      document.body.appendChild(link);
      link.click();
      document.body.removeChild(link);
      URL.revokeObjectURL(url);
      showToast.success('PDF הורד בהצלחה');
    } catch (error: any) {
      console.error('Error generating PDF:', error);
      const message = error?.message || 'שגיאה ביצירת PDF';
      showToast.error(message);
    }
  };
  const handleSendToCustomer = async () => {
    if (items.length === 0) {
      showToast.error('יש להוסיף לפחות פריט אחד');
      return;
    }

    // Must have a valid client UUID (not a lead) to send
    if (!selectedClientId || !isValidUUID(selectedClientId)) {
      showToast.error('נא לבחור לקוח עם פרופיל (לא ליד) לשליחת הצעת מחיר');
      return;
    }
    try {
      const savedQuote = await handleSaveDraft();
      if (!savedQuote) {
        showToast.error('שגיאה בשמירת הצעת המחיר');
        return;
      }
      await quotesService.sendQuote(savedQuote.id, selectedClientId);
      showToast.success('הצעת המחיר נשלחה בהצלחה');
      navigate('/supplier/quotes');
    } catch (error: any) {
      console.error('Error sending quote:', error);
      showToast.error(error.message || 'שגיאה בשליחת הצעת המחיר');
    }
  };
  const handleGenerateShareLink = async () => {
    if (!quote) {
      showToast.error('נא לשמור את ההצעה תחילה');
      return;
    }
    try {
      const link = await quotesService.generateShareLink(quote.id);
      setShareLink(link);

      // Copy to clipboard
      await navigator.clipboard.writeText(link);
      showToast.success('קישור לשיתוף הועתק ללוח!');
    } catch (error) {
      console.error('Failed to generate share link:', error);
      showToast.error('שגיאה ביצירת קישור לשיתוף');
    }
  };

  // Cleanup auto-save timer
  React.useEffect(() => {
    return () => {
      if (autoSaveTimer.current) {
        clearTimeout(autoSaveTimer.current);
      }
    };
  }, []);

  // Handle client selection - support both profiles and leads
  const handleClientSelect = (value: string) => {
    setSelectedClientValue(value);

    // Check if this is a lead (prefixed with "lead:")
    if (value.startsWith('lead:')) {
      setSelectedClientId(''); // No actual client_id yet
      const client = clients.find(c => c.id === value);
      if (client) {
        setClientName(client.full_name || '');
        setClientEmail(client.email || '');
      }
    } else {
      // Regular client from profiles
      setSelectedClientId(value);
      const client = clients.find(c => c.id === value);
      if (client) {
        setClientName(client.full_name || '');
        setClientEmail(client.email || '');
      }
    }
  };

  // Handle creating a new client (as a lead)
  const handleCreateNewClient = async () => {
    // שם הוא חובה
    if (!newClientData.name.trim()) {
      showToast.error('נא למלא שם לקוח');
      return;
    }

    // אימייל אופציונלי, אבל אם מולא צריך להיות תקין
    if (newClientData.email.trim()) {
      const emailRegex = /^[^\s@]+@[^\s@]+\.[^\s@]+$/;
      if (!emailRegex.test(newClientData.email)) {
        showToast.error('נא להזין כתובת אימייל תקינה');
        return;
      }
    }
    try {
      // Create lead in database
      const {
        data: newLead,
        error
      } = await supabase.from('leads').insert({
        supplier_id: profile!.id,
        name: newClientData.name,
        contact_email: newClientData.email.trim() || null,
        contact_phone: newClientData.phone || null,
        source_key: 'website',
        priority_key: 'medium',
        notes: newClientData.notes || null,
        status: 'new'
      } as any).select().maybeSingle();
      if (error) throw error;
      if (newLead) {
        // Set client details in the form
        setSelectedClientValue(`lead:${newLead.id}`);
        setSelectedClientId(''); // No profile ID yet
        setClientName(newLead.name);
        setClientEmail(newLead.contact_email || '');
        setIsAddingClient(false);
        setNewClientData({
          name: '',
          email: '',
          phone: '',
          notes: ''
        });
        showToast.success('לקוח חדש נוסף בהצלחה');
      }
    } catch (error) {
      console.error('Failed to create client:', error);
      showToast.error('שגיאה ביצירת לקוח חדש');
    }
  };
  const isLoading = clientsLoading || quoteLoading || leadLoading;
  const isError = quoteError;
  return <PageBoundary isLoading={isLoading} isError={!!isError} error={isError} onRetry={() => window.location.reload()}>
      <div className="min-h-screen bg-background" dir="rtl">
      {/* Header */}
      <div className="bg-white border-b border-border sticky top-0 z-10">
        <div className="max-w-4xl mx-auto px-4 py-4">
          <div className="flex items-center justify-between">
            <div className="flex items-center gap-4">
              <Button variant="ghost" size="sm" onClick={() => navigate('/supplier/dashboard')} className="flex items-center gap-2">
                <ArrowLeft className="w-4 h-4" />
                חזור לדשבורד
              </Button>
              <h1 className="text-2xl font-bold text-foreground">
                {quote ? 'עריכת הצעת מחיר' : 'הצעת מחיר חדשה'}
                {saving && <span className="text-sm text-muted-foreground mr-2">(שומר...)</span>}
              </h1>
            </div>
            <div className="flex gap-2">
              <Button variant="outline" size="sm" onClick={handleSaveDraft} disabled={saving}>
                <Save className="w-4 h-4 ml-1" />
                שמור כטיוטה
              </Button>
              <TooltipProvider>
                <Tooltip>
                  <TooltipTrigger asChild>
                    <span>
                      <Button variant="blue" size="sm" onClick={handleDownloadPDF}>
                        <Download className="w-4 h-4 ml-1" />
                        הורד PDF
                      </Button>
                    </span>
                  </TooltipTrigger>
                  <TooltipContent>הורד PDF של הצעת המחיר</TooltipContent>
                </Tooltip>
              </TooltipProvider>
              
            </div>
          </div>
        </div>
      </div>

      <div className="max-w-4xl mx-auto p-4 pb-20">
        {/* Quote Details */}
        <Card className="mb-4">
          <CardHeader>
            <CardTitle>פרטי הצעת מחיר</CardTitle>
          </CardHeader>
          <CardContent className="space-y-4">
            <div className="grid md:grid-cols-2 gap-4">
              <div>
                <label className="text-sm font-medium mb-1 block">כותרת</label>
                <Input value={title} onChange={e => setTitle(e.target.value)} placeholder="הצעת מחיר לפרויקט..." />
              </div>
              <div>
                <label className="text-sm font-medium mb-1 block">לקוח</label>
                <div className="flex items-center gap-2">
                  <Select value={selectedClientValue} onValueChange={handleClientSelect}>
                    <SelectTrigger>
                      <SelectValue placeholder={clientsLoading ? "טוען לקוחות..." : clients.length === 0 ? "אין לקוחות - הוסף לקוח חדש" : "בחר לקוח מהרשימה"} />
                    </SelectTrigger>
                    <SelectContent className="bg-background z-50">
                      {clients.map((client: any) => <SelectItem key={client.id} value={client.id}>
                          {client.full_name} {client.email ? `(${client.email})` : '(ללא אימייל)'}
                          {client.isLead && <span className="text-xs text-muted-foreground mr-2">[ליד]</span>}
                        </SelectItem>)}
                    </SelectContent>
                  </Select>
                  
                  <Button type="button" variant="outline" size="sm" onClick={() => setIsAddingClient(true)} className="whitespace-nowrap flex items-center gap-1">
                    <Users className="w-4 h-4" />
                    לקוח חדש
                  </Button>
                </div>
              </div>
            </div>
            <div>
              <label className="text-sm font-medium mb-1 block">הערות ללקוח</label>
              <Textarea value={notes} onChange={e => setNotes(e.target.value)} placeholder="הערות והבהרות ללקוח..." rows={3} />
            </div>
          </CardContent>
        </Card>

        {/* Items Table */}
        <Card className="mb-4">
          <CardHeader>
            <div className="flex items-center justify-between">
              <CardTitle>פריטים</CardTitle>
              <Button size="sm" onClick={addItem} className="flex items-center gap-1">
                <Plus className="w-4 h-4" />
                הוסף פריט
              </Button>
            </div>
          </CardHeader>
          <CardContent>
            <div className="border rounded-lg overflow-hidden">
              <Table>
                <TableHeader>
                  <TableRow>
                    <TableHead className="w-[200px]">שם</TableHead>
                    <TableHead>תיאור</TableHead>
                    <TableHead className="w-[100px]">כמות</TableHead>
                    <TableHead className="w-[120px]">מחיר ליחידה</TableHead>
                    <TableHead className="w-[120px]">סה"כ</TableHead>
                    <TableHead className="w-[50px]"></TableHead>
                  </TableRow>
                </TableHeader>
                <TableBody>
                  {items.map((item, index) => <TableRow key={item.id}>
                      <TableCell>
                        <Input value={item.name} onChange={e => updateItem(item.id, 'name', e.target.value)} placeholder="שם הפריט" />
                      </TableCell>
                      <TableCell>
                        <Input value={item.description} onChange={e => updateItem(item.id, 'description', e.target.value)} placeholder="תיאור" />
                      </TableCell>
                      <TableCell>
                        <Input type="number" min="0" value={item.quantity} onChange={e => updateItem(item.id, 'quantity', parseFloat(e.target.value) || 0)} />
                      </TableCell>
                      <TableCell>
                        <Input type="number" min="0" step="0.01" value={item.unit_price} onChange={e => updateItem(item.id, 'unit_price', parseFloat(e.target.value) || 0)} />
                      </TableCell>
                      <TableCell className="font-medium">
                        ₪{item.total.toFixed(2)}
                      </TableCell>
                      <TableCell>
                        <Button variant="ghost" size="sm" onClick={() => removeItem(item.id)} disabled={items.length === 1}>
                          <Trash2 className="w-4 h-4 text-destructive" />
                        </Button>
                      </TableCell>
                    </TableRow>)}
                </TableBody>
              </Table>
            </div>
          </CardContent>
        </Card>

        {/* Price Summary */}
        <Card>
          <CardHeader>
            <CardTitle>סיכום מחירים</CardTitle>
          </CardHeader>
          <CardContent className="space-y-4">
            <div className="flex items-center gap-4">
              <div className="flex-1">
                <label className="text-sm font-medium mb-1 block">הנחה (%)</label>
                <Input type="number" min="0" max="100" value={discount} onChange={e => setDiscount(parseFloat(e.target.value) || 0)} />
              </div>
              <div className="flex-1">
                <label className="text-sm font-medium mb-1 block">מע"מ (%)</label>
                <Input type="number" min="0" max="100" value={taxRate} onChange={e => setTaxRate(parseFloat(e.target.value) || 0)} />
              </div>
            </div>
            <div className="space-y-2 pt-4 border-t">
              <div className="flex justify-between text-sm">
                <span>סכום חלקי:</span>
                <span>₪{calculations.subtotal.toFixed(2)}</span>
              </div>
              <div className="flex justify-between text-sm">
                <span>הנחה ({discount}%):</span>
                <span className="text-destructive">-₪{calculations.discountAmount.toFixed(2)}</span>
              </div>
              <div className="flex justify-between text-sm">
                <span>לפני מע"מ:</span>
                <span>₪{calculations.taxableAmount.toFixed(2)}</span>
              </div>
              <div className="flex justify-between text-sm">
                <span>מע"מ ({taxRate}%):</span>
                <span>₪{calculations.taxAmount.toFixed(2)}</span>
              </div>
              <div className="flex justify-between text-lg font-bold pt-2 border-t">
                <span>סה"כ לתשלום:</span>
                <span>₪{calculations.totalAmount.toFixed(2)}</span>
              </div>
            </div>
          </CardContent>
        </Card>

        {/* Share Link Section */}
        {quote && <Card className="mt-4">
            <CardHeader>
              <CardTitle>שתף הצעת מחיר</CardTitle>
            </CardHeader>
            <CardContent>
              <div className="flex gap-2">
                <Button variant="outline" onClick={handleGenerateShareLink} className="flex-1">
                  <Share2 className="w-4 h-4 ml-1" />
                  צור קישור לשיתוף
                </Button>
              </div>
              {shareLink && <div className="mt-2 p-2 bg-muted rounded text-sm break-all">
                  {shareLink}
                </div>}
            </CardContent>
          </Card>}
        
        {/* Add New Client Dialog */}
        <Dialog open={isAddingClient} onOpenChange={setIsAddingClient}>
          <DialogContent className="max-w-md">
            <DialogHeader>
              <DialogTitle>הוסף לקוח חדש</DialogTitle>
            </DialogHeader>
            <div className="space-y-4">
              <div>
                <Label htmlFor="client-name">שם מלא *</Label>
                <Input id="client-name" value={newClientData.name} onChange={e => setNewClientData({
                  ...newClientData,
                  name: e.target.value
                })} placeholder="שם הלקוח" />
              </div>
              <div>
                <Label htmlFor="client-email">אימייל (אופציונלי)</Label>
                <Input id="client-email" type="email" value={newClientData.email} onChange={e => setNewClientData({
                  ...newClientData,
                  email: e.target.value
                })} placeholder="email@example.com" />
              </div>
              <div>
                <Label htmlFor="client-phone">טלפון</Label>
                <Input id="client-phone" type="tel" value={newClientData.phone} onChange={e => setNewClientData({
                  ...newClientData,
                  phone: e.target.value
                })} placeholder="050-1234567" />
              </div>
              <div>
                <Label htmlFor="client-notes">הערות</Label>
                <Textarea id="client-notes" value={newClientData.notes} onChange={e => setNewClientData({
                  ...newClientData,
                  notes: e.target.value
                })} placeholder="הערות על הלקוח..." rows={3} />
              </div>
            </div>
            <DialogFooter>
              <Button variant="outline" onClick={() => setIsAddingClient(false)}>
                ביטול
              </Button>
              <Button onClick={handleCreateNewClient}>
                הוסף לקוח
              </Button>
            </DialogFooter>
          </DialogContent>
        </Dialog>
      </div>
      </div>
    </PageBoundary>;
}<|MERGE_RESOLUTION|>--- conflicted
+++ resolved
@@ -1,6 +1,6 @@
 import React, { useState, useCallback, useRef } from 'react';
 import { useNavigate, useSearchParams } from 'react-router-dom';
-import { useQuery, useQueryClient } from '@tanstack/react-query';
+import { useQuery } from '@tanstack/react-query';
 import { Button } from '@/components/ui/button';
 import { Card, CardContent, CardHeader, CardTitle } from '@/components/ui/card';
 import { Input } from '@/components/ui/input';
@@ -8,9 +8,9 @@
 import { Table, TableBody, TableCell, TableHead, TableHeader, TableRow } from '@/components/ui/table';
 import { Select, SelectContent, SelectItem, SelectTrigger, SelectValue } from '@/components/ui/select';
 import { Tooltip, TooltipContent, TooltipProvider, TooltipTrigger } from '@/components/ui/tooltip';
-import { ArrowLeft, Plus, Trash2, Download, Send, Save, Calculator, Users, Share2 } from 'lucide-react';
+import { ArrowLeft, Plus, Trash2, Download, Save, Users, Share2 } from 'lucide-react';
 import { showToast } from '@/utils/toast';
-import { quotesService, Quote, QuoteItem, CreateQuoteItemPayload } from '@/services/quotesService';
+import { quotesService, Quote } from '@/services/quotesService';
 import { useAuth } from '@/contexts/AuthContext';
 import { supabase } from '@/integrations/supabase/client';
 import { Dialog, DialogContent, DialogHeader, DialogTitle, DialogFooter } from '@/components/ui/dialog';
@@ -19,11 +19,8 @@
 import { usePageLoadTimer } from '@/hooks/usePageLoadTimer';
 import { withTimeout } from '@/lib/withTimeout';
 import { isValidUUID } from '@/utils/validation';
-<<<<<<< HEAD
 import { createPdfBlob } from '@/utils/pdf';
 
-=======
->>>>>>> 75328ca9
 interface LocalQuoteItem {
   id: string;
   name: string;
@@ -33,12 +30,11 @@
   total: number;
   sort_order: number;
 }
+
 export default function QuoteBuilder() {
   usePageLoadTimer('QuoteBuilder');
   const navigate = useNavigate();
-  const {
-    profile
-  } = useAuth();
+  const { profile } = useAuth();
   const [searchParams] = useSearchParams();
   const leadId = searchParams.get('leadId');
   const quoteId = searchParams.get('quoteId');
@@ -58,17 +54,21 @@
     name: '',
     email: '',
     phone: '',
-    notes: ''
+    notes: '',
   });
-  const [items, setItems] = useState<LocalQuoteItem[]>([{
-    id: crypto.randomUUID(),
-    name: '',
-    description: '',
-    quantity: 1,
-    unit_price: 0,
-    total: 0,
-    sort_order: 0
-  }]);
+
+  const [items, setItems] = useState<LocalQuoteItem[]>([
+    {
+      id: crypto.randomUUID(),
+      name: '',
+      description: '',
+      quantity: 1,
+      unit_price: 0,
+      total: 0,
+      sort_order: 0,
+    },
+  ]);
+
   const [notes, setNotes] = useState('');
   const [discount, setDiscount] = useState(0);
   const [taxRate, setTaxRate] = useState(17);
@@ -78,114 +78,104 @@
   const autoSaveTimer = useRef<NodeJS.Timeout | null>(null);
 
   // Load supplier products
-  const {
-    data: products = [],
-    isLoading: productsLoading
-  } = useQuery({
+  const { data: products = [], isLoading: productsLoading } = useQuery({
     queryKey: ['supplier-products', profile?.id],
     enabled: !!profile?.id,
     queryFn: async () => {
-      const {
-        data,
-        error
-      } = await withTimeout(supabase.from('products').select('id, name, description, price, is_service').eq('supplier_id', profile!.id).eq('is_published', true).order('name'), 12000);
+      const { data, error } = await withTimeout(
+        supabase
+          .from('products')
+          .select('id, name, description, price, is_service')
+          .eq('supplier_id', profile!.id)
+          .eq('is_published', true)
+          .order('name'),
+        12000
+      );
       if (error) throw error;
       return data || [];
     },
     retry: 1,
-    staleTime: 60_000
+    staleTime: 60_000,
   });
 
   // Load clients - combine profiles AND leads for the dropdown
-  const {
-    data: clients = [],
-    isLoading: clientsLoading
-  } = useQuery({
+  const { data: clients = [], isLoading: clientsLoading } = useQuery({
     queryKey: ['clients-for-quote', profile?.id],
     enabled: !!profile?.id,
     queryFn: async () => {
       // Get actual clients from profiles
-      const {
-        data: profileClients,
-        error: profileError
-      } = await withTimeout(supabase.from('profiles').select('id, full_name, email').eq('role', 'client'), 12000);
+      const { data: profileClients, error: profileError } = await withTimeout(
+        supabase.from('profiles').select('id, full_name, email').eq('role', 'client'),
+        12000
+      );
       if (profileError) throw new Error('שגיאה בטעינת רשימת הלקוחות');
 
       // Get leads that belong to this supplier (potential clients)
-      const {
-        data: leadClients,
-        error: leadError
-      } = await withTimeout(supabase.from('leads').select('id, name, contact_email, client_id').eq('supplier_id', profile!.id).not('name', 'is', null).order('created_at', {
-        ascending: false
-      }), 12000);
+      const { data: leadClients, error: leadError } = await withTimeout(
+        supabase
+          .from('leads')
+          .select('id, name, contact_email, client_id')
+          .eq('supplier_id', profile!.id)
+          .not('name', 'is', null)
+          .order('created_at', { ascending: false }),
+        12000
+      );
       if (leadError) throw new Error('שגיאה בטעינת לידים');
 
       // Combine both lists, avoiding duplicates
-      const combined: Array<{
-        id: string;
-        full_name: string;
-        email: string;
-        isLead?: boolean;
-      }> = [...(profileClients || []).map(c => ({
-        id: c.id,
-        full_name: c.full_name || '',
-        email: c.email || ''
-      }))];
+      const combined: Array<{ id: string; full_name: string; email: string; isLead?: boolean }> = [
+        ...(profileClients || []).map((c) => ({
+          id: c.id,
+          full_name: c.full_name || '',
+          email: c.email || '',
+        })),
+      ];
 
       // Add leads that don't have a client_id (i.e., not yet converted to client)
-      (leadClients || []).forEach(lead => {
+      (leadClients || []).forEach((lead) => {
         if (!lead.client_id) {
-          // Use lead:id as the identifier, mark it as a lead
           combined.push({
             id: `lead:${lead.id}`,
-            // Prefix to distinguish
             full_name: lead.name || '',
             email: lead.contact_email || '',
-            isLead: true
+            isLead: true,
           });
         }
       });
       return combined;
     },
     retry: 1,
-    staleTime: 60_000
+    staleTime: 60_000,
   });
 
   // Load quote data (if editing existing quote)
   const {
     data: quoteData,
     isLoading: quoteLoading,
-    error: quoteError
+    error: quoteError,
   } = useQuery({
     queryKey: ['quote', quoteId],
     enabled: !!quoteId,
-    queryFn: async ({
-      signal
-    }) => {
+    queryFn: async () => {
       const result = await withTimeout(quotesService.getQuoteById(quoteId!), 12000);
       if (!result) throw new Error('הצעת המחיר לא נמצאה');
       return result;
     },
     retry: 1,
-    staleTime: 60_000
+    staleTime: 60_000,
   });
 
   // Load lead data (if creating from lead)
-  const {
-    data: leadData,
-    isLoading: leadLoading
-  } = useQuery({
+  const { data: leadData, isLoading: leadLoading } = useQuery({
     queryKey: ['lead', leadId],
     enabled: !!leadId,
-    queryFn: async ({
-      signal
-    }) => {
-      const {
-        data,
-        error
-      } = await withTimeout(supabase.from('leads').select('*').eq('id', leadId!).maybeSingle(), 12000);
+    queryFn: async () => {
+      const { data, error } = await withTimeout(
+        supabase.from('leads').select('*').eq('id', leadId!).maybeSingle(),
+        12000
+      );
       if (error) throw new Error('שגיאה בטעינת פרטי הליד');
-      return data as unknown as {
+      return (data as unknown) as {
         name: string;
         contact_email: string;
         contact_phone: string;
@@ -194,36 +184,29 @@
       } | null;
     },
     retry: 1,
-    staleTime: 60_000
+    staleTime: 60_000,
   });
 
   // Load client info for existing quote
-  const {
-    data: clientInfo
-  } = useQuery({
+  const { data: clientInfo } = useQuery({
     queryKey: ['client-info', quoteData?.quote.client_id],
     enabled: !!quoteData?.quote.client_id,
-    queryFn: async ({
-      signal
-    }) => {
-      const {
-        data,
-        error
-      } = await withTimeout(supabase.from('profiles').select('full_name, email').eq('id', quoteData!.quote.client_id!).maybeSingle(), 12000);
+    queryFn: async () => {
+      const { data, error } = await withTimeout(
+        supabase.from('profiles').select('full_name, email').eq('id', quoteData!.quote.client_id!).maybeSingle(),
+        12000
+      );
       if (error) throw new Error('שגיאה בטעינת פרטי הלקוח');
       return data;
     },
     retry: 1,
-    staleTime: 60_000
+    staleTime: 60_000,
   });
 
   // Initialize form data when quote/lead data loads
   React.useEffect(() => {
     if (quoteData) {
-      const {
-        quote,
-        items: quoteItems
-      } = quoteData;
+      const { quote, items: quoteItems } = quoteData;
       setQuote(quote);
       setTitle(quote.title);
       setSelectedClientId(quote.client_id || '');
@@ -231,32 +214,34 @@
       setNotes(quote.notes || '');
       // Calculate tax_rate from tax_amount and subtotal
       if (quote.subtotal > 0 && quote.tax_amount) {
-        setTaxRate(quote.tax_amount / quote.subtotal * 100);
+        setTaxRate((quote.tax_amount / quote.subtotal) * 100);
       } else {
         setTaxRate(17); // Default VAT rate in Israel
       }
 
       // Convert quote items to local format
-      const localItems = quoteItems.map(item => ({
+      const localItems = quoteItems.map((item) => ({
         id: item.id,
         name: item.name,
         description: item.description || '',
         quantity: item.quantity,
         unit_price: item.unit_price,
         total: item.subtotal,
-        sort_order: item.sort_order
+        sort_order: item.sort_order,
       }));
       if (localItems.length > 0) {
         setItems(localItems);
       }
     }
   }, [quoteData]);
+
   React.useEffect(() => {
     if (clientInfo) {
       setClientName(clientInfo.full_name || '');
       setClientEmail(clientInfo.email || '');
     }
   }, [clientInfo]);
+
   React.useEffect(() => {
     if (leadData) {
       setTitle(`הצעת מחיר עבור ${leadData.name || 'ליד'}`);
@@ -268,6 +253,7 @@
       setNotes(leadData.notes || '');
     }
   }, [leadData]);
+
   const addItem = () => {
     const newItem: LocalQuoteItem = {
       id: crypto.randomUUID(),
@@ -276,33 +262,35 @@
       quantity: 1,
       unit_price: 0,
       total: 0,
-      sort_order: items.length
+      sort_order: items.length,
     };
     setItems([...items, newItem]);
     triggerAutoSave();
   };
+
   const removeItem = (id: string) => {
     if (items.length > 1) {
-      setItems(items.filter(item => item.id !== id));
+      setItems(items.filter((item) => item.id !== id));
       triggerAutoSave();
     }
   };
+
   const updateItem = (id: string, field: keyof LocalQuoteItem, value: string | number) => {
-    setItems(items.map(item => {
-      if (item.id === id) {
-        const updatedItem = {
-          ...item,
-          [field]: value
-        };
-        if (field === 'quantity' || field === 'unit_price') {
-          updatedItem.total = updatedItem.quantity * updatedItem.unit_price;
+    setItems(
+      items.map((item) => {
+        if (item.id === id) {
+          const updatedItem = { ...item, [field]: value } as LocalQuoteItem;
+          if (field === 'quantity' || field === 'unit_price') {
+            updatedItem.total = updatedItem.quantity * updatedItem.unit_price;
+          }
+          return updatedItem;
         }
-        return updatedItem;
-      }
-      return item;
-    }));
+        return item;
+      })
+    );
     triggerAutoSave();
   };
+
   const calculations = quotesService.calculateTotals(items, discount, taxRate);
 
   // Auto-save functionality
@@ -312,6 +300,7 @@
     }
     autoSaveTimer.current = setTimeout(handleSaveDraft, 3000);
   }, []);
+
   const handleSaveDraft = async () => {
     if (!profile?.id || saving) return;
 
@@ -334,7 +323,7 @@
           title,
           // Only set client_id if it's a valid UUID (not a lead ID)
           client_id: selectedClientId && isValidUUID(selectedClientId) ? selectedClientId : undefined,
-          notes
+          notes,
         });
         setQuote(currentQuote);
 
@@ -342,39 +331,32 @@
         const newSearchParams = new URLSearchParams(searchParams);
         newSearchParams.set('quoteId', currentQuote.id);
         if (leadId) newSearchParams.delete('leadId'); // Remove leadId after creation
-        navigate(`?${newSearchParams.toString()}`, {
-          replace: true
-        });
+        navigate(`?${newSearchParams.toString()}`, { replace: true });
       }
 
       // Update quote details
       await quotesService.updateQuote(currentQuote.id, {
         title,
-        // Only set client_id if it's a valid UUID (not a lead ID)
         client_id: selectedClientId && isValidUUID(selectedClientId) ? selectedClientId : undefined,
         notes,
         subtotal: calculations.subtotal,
         tax_amount: calculations.taxAmount,
-        total_amount: calculations.totalAmount
+        total_amount: calculations.totalAmount,
       });
 
       // Sync items with database
-      const {
-        items: currentItems
-      } = (await quotesService.getQuoteById(currentQuote.id)) || {
-        items: []
-      };
+      const { items: currentItems } = (await quotesService.getQuoteById(currentQuote.id)) || { items: [] };
 
       // Remove items that no longer exist
       for (const dbItem of currentItems) {
-        if (!items.find(item => item.id === dbItem.id)) {
+        if (!items.find((item) => item.id === dbItem.id)) {
           await quotesService.removeItem(dbItem.id);
         }
       }
 
       // Update or create items
       for (const item of items) {
-        const dbItem = currentItems.find(db => db.id === item.id);
+        const dbItem = currentItems.find((db) => db.id === item.id);
         if (dbItem) {
           // Update existing item
           await quotesService.updateItem(item.id, {
@@ -382,7 +364,7 @@
             description: item.description,
             quantity: item.quantity,
             unit_price: item.unit_price,
-            sort_order: item.sort_order
+            sort_order: item.sort_order,
           });
         } else {
           // Create new item
@@ -391,14 +373,13 @@
             description: item.description,
             quantity: item.quantity,
             unit_price: item.unit_price,
-            sort_order: item.sort_order
+            sort_order: item.sort_order,
           });
 
           // Update local item with DB id
-          setItems(prevItems => prevItems.map(prevItem => prevItem.id === item.id ? {
-            ...prevItem,
-            id: newItem.id
-          } : prevItem));
+          setItems((prevItems) =>
+            prevItems.map((prevItem) => (prevItem.id === item.id ? { ...prevItem, id: newItem.id } : prevItem))
+          );
         }
       }
       showToast.success(`הצעת המחיר "${title}" נשמרה בהצלחה`);
@@ -411,6 +392,7 @@
       setSaving(false);
     }
   };
+
   const handleDownloadPDF = async () => {
     try {
       // If no quote exists, save first
@@ -420,13 +402,14 @@
         currentQuote = await handleSaveDraft();
         if (!currentQuote) return;
       }
-<<<<<<< HEAD
-
+
+      // העברת טוקן גישה (אם קיים) + בקשת בינארי עם כותרות מפורשות
       const { data: sessionData } = await supabase.auth.getSession();
       const accessToken = sessionData.session?.access_token;
 
       const invokeOptions: any = {
         body: { quoteId: currentQuote.id },
+        // @ts-ignore: responseType נתמך על-ידי supabase-js לקריאות Functions
         responseType: 'arraybuffer',
         headers: {
           'Content-Type': 'application/json',
@@ -442,25 +425,14 @@
       }
 
       const { data, error } = await supabase.functions.invoke('generate-quote-pdf', invokeOptions);
-
       if (error) throw error;
-      const blob = createPdfBlob(data);
-=======
-      const {
-        data,
-        error
-      } = await supabase.functions.invoke('generate-quote-pdf', {
-        body: {
-          quoteId: currentQuote.id
-        },
-        // @ts-ignore - responseType is valid but not in types
-        responseType: 'arraybuffer'
-      });
-      if (error) throw error;
-      const blob = new Blob([data], {
-        type: 'application/pdf'
-      });
->>>>>>> 75328ca9
+
+      if (!data || (data as ArrayBuffer).byteLength === 0) {
+        throw new Error('שרת לא החזיר PDF תקין');
+      }
+
+      const blob = createPdfBlob(data as ArrayBuffer);
+
       const url = URL.createObjectURL(blob);
       const link = document.createElement('a');
       link.href = url;
@@ -476,6 +448,7 @@
       showToast.error(message);
     }
   };
+
   const handleSendToCustomer = async () => {
     if (items.length === 0) {
       showToast.error('יש להוסיף לפחות פריט אחד');
@@ -501,6 +474,7 @@
       showToast.error(error.message || 'שגיאה בשליחת הצעת המחיר');
     }
   };
+
   const handleGenerateShareLink = async () => {
     if (!quote) {
       showToast.error('נא לשמור את ההצעה תחילה');
@@ -535,7 +509,7 @@
     // Check if this is a lead (prefixed with "lead:")
     if (value.startsWith('lead:')) {
       setSelectedClientId(''); // No actual client_id yet
-      const client = clients.find(c => c.id === value);
+      const client = clients.find((c) => c.id === value);
       if (client) {
         setClientName(client.full_name || '');
         setClientEmail(client.email || '');
@@ -543,7 +517,7 @@
     } else {
       // Regular client from profiles
       setSelectedClientId(value);
-      const client = clients.find(c => c.id === value);
+      const client = clients.find((c) => c.id === value);
       if (client) {
         setClientName(client.full_name || '');
         setClientEmail(client.email || '');
@@ -569,19 +543,20 @@
     }
     try {
       // Create lead in database
-      const {
-        data: newLead,
-        error
-      } = await supabase.from('leads').insert({
-        supplier_id: profile!.id,
-        name: newClientData.name,
-        contact_email: newClientData.email.trim() || null,
-        contact_phone: newClientData.phone || null,
-        source_key: 'website',
-        priority_key: 'medium',
-        notes: newClientData.notes || null,
-        status: 'new'
-      } as any).select().maybeSingle();
+      const { data: newLead, error } = await supabase
+        .from('leads')
+        .insert({
+          supplier_id: profile!.id,
+          name: newClientData.name,
+          contact_email: newClientData.email.trim() || null,
+          contact_phone: newClientData.phone || null,
+          source_key: 'website',
+          priority_key: 'medium',
+          notes: newClientData.notes || null,
+          status: 'new',
+        } as any)
+        .select()
+        .maybeSingle();
       if (error) throw error;
       if (newLead) {
         // Set client details in the form
@@ -590,261 +565,329 @@
         setClientName(newLead.name);
         setClientEmail(newLead.contact_email || '');
         setIsAddingClient(false);
-        setNewClientData({
-          name: '',
-          email: '',
-          phone: '',
-          notes: ''
-        });
-        showToast.success('לקוח חדש נוסף בהצלחה');
+        setNewClientData({ name: '', email: '', phone: '', notes: '' });
+        showToast.success('לקוח جديد נוסף בהצלחה');
       }
     } catch (error) {
       console.error('Failed to create client:', error);
       showToast.error('שגיאה ביצירת לקוח חדש');
     }
   };
+
   const isLoading = clientsLoading || quoteLoading || leadLoading;
   const isError = quoteError;
-  return <PageBoundary isLoading={isLoading} isError={!!isError} error={isError} onRetry={() => window.location.reload()}>
+
+  return (
+    <PageBoundary isLoading={isLoading} isError={!!isError} error={isError} onRetry={() => window.location.reload()}>
       <div className="min-h-screen bg-background" dir="rtl">
-      {/* Header */}
-      <div className="bg-white border-b border-border sticky top-0 z-10">
-        <div className="max-w-4xl mx-auto px-4 py-4">
-          <div className="flex items-center justify-between">
-            <div className="flex items-center gap-4">
-              <Button variant="ghost" size="sm" onClick={() => navigate('/supplier/dashboard')} className="flex items-center gap-2">
-                <ArrowLeft className="w-4 h-4" />
-                חזור לדשבורד
-              </Button>
-              <h1 className="text-2xl font-bold text-foreground">
-                {quote ? 'עריכת הצעת מחיר' : 'הצעת מחיר חדשה'}
-                {saving && <span className="text-sm text-muted-foreground mr-2">(שומר...)</span>}
-              </h1>
-            </div>
-            <div className="flex gap-2">
-              <Button variant="outline" size="sm" onClick={handleSaveDraft} disabled={saving}>
-                <Save className="w-4 h-4 ml-1" />
-                שמור כטיוטה
-              </Button>
-              <TooltipProvider>
-                <Tooltip>
-                  <TooltipTrigger asChild>
-                    <span>
-                      <Button variant="blue" size="sm" onClick={handleDownloadPDF}>
-                        <Download className="w-4 h-4 ml-1" />
-                        הורד PDF
-                      </Button>
-                    </span>
-                  </TooltipTrigger>
-                  <TooltipContent>הורד PDF של הצעת המחיר</TooltipContent>
-                </Tooltip>
-              </TooltipProvider>
-              
+        {/* Header */}
+        <div className="bg-white border-b border-border sticky top-0 z-10">
+          <div className="max-w-4xl mx-auto px-4 py-4">
+            <div className="flex items-center justify-between">
+              <div className="flex items-center gap-4">
+                <Button
+                  variant="ghost"
+                  size="sm"
+                  onClick={() => navigate('/supplier/dashboard')}
+                  className="flex items-center gap-2"
+                >
+                  <ArrowLeft className="w-4 h-4" />
+                  חזור לדשבורד
+                </Button>
+                <h1 className="text-2xl font-bold text-foreground">
+                  {quote ? 'עריכת הצעת מחיר' : 'הצעת מחיר חדשה'}
+                  {saving && <span className="text-sm text-muted-foreground mr-2">(שומר...)</span>}
+                </h1>
+              </div>
+              <div className="flex gap-2">
+                <Button variant="outline" size="sm" onClick={handleSaveDraft} disabled={saving}>
+                  <Save className="w-4 h-4 ml-1" />
+                  שמור כטיוטה
+                </Button>
+                <TooltipProvider>
+                  <Tooltip>
+                    <TooltipTrigger asChild>
+                      <span>
+                        <Button variant="blue" size="sm" onClick={handleDownloadPDF}>
+                          <Download className="w-4 h-4 ml-1" />
+                          הורד PDF
+                        </Button>
+                      </span>
+                    </TooltipTrigger>
+                    <TooltipContent>הורד PDF של הצעת המחיר</TooltipContent>
+                  </Tooltip>
+                </TooltipProvider>
+              </div>
             </div>
           </div>
         </div>
-      </div>
-
-      <div className="max-w-4xl mx-auto p-4 pb-20">
-        {/* Quote Details */}
-        <Card className="mb-4">
-          <CardHeader>
-            <CardTitle>פרטי הצעת מחיר</CardTitle>
-          </CardHeader>
-          <CardContent className="space-y-4">
-            <div className="grid md:grid-cols-2 gap-4">
-              <div>
-                <label className="text-sm font-medium mb-1 block">כותרת</label>
-                <Input value={title} onChange={e => setTitle(e.target.value)} placeholder="הצעת מחיר לפרויקט..." />
+
+        <div className="max-w-4xl mx-auto p-4 pb-20">
+          {/* Quote Details */}
+          <Card className="mb-4">
+            <CardHeader>
+              <CardTitle>פרטי הצעת מחיר</CardTitle>
+            </CardHeader>
+            <CardContent className="space-y-4">
+              <div className="grid md:grid-cols-2 gap-4">
+                <div>
+                  <label className="text-sm font-medium mb-1 block">כותרת</label>
+                  <Input value={title} onChange={(e) => setTitle(e.target.value)} placeholder="הצעת מחיר לפרויקט..." />
+                </div>
+                <div>
+                  <label className="text-sm font-medium mb-1 block">לקוח</label>
+                  <div className="flex items-center gap-2">
+                    <Select value={selectedClientValue} onValueChange={handleClientSelect}>
+                      <SelectTrigger>
+                        <SelectValue
+                          placeholder={
+                            clientsLoading
+                              ? 'טוען לקוחות...'
+                              : clients.length === 0
+                              ? 'אין לקוחות - הוסף לקוח חדש'
+                              : 'בחר לקוח מהרשימה'
+                          }
+                        />
+                      </SelectTrigger>
+                      <SelectContent className="bg-background z-50">
+                        {clients.map((client: any) => (
+                          <SelectItem key={client.id} value={client.id}>
+                            {client.full_name} {client.email ? `(${client.email})` : '(ללא אימייל)'}
+                            {client.isLead && <span className="text-xs text-muted-foreground mr-2">[ליד]</span>}
+                          </SelectItem>
+                        ))}
+                      </SelectContent>
+                    </Select>
+                    <Button
+                      type="button"
+                      variant="outline"
+                      size="sm"
+                      onClick={() => setIsAddingClient(true)}
+                      className="whitespace-nowrap flex items-center gap-1"
+                    >
+                      <Users className="w-4 h-4" />
+                      לקוח חדש
+                    </Button>
+                  </div>
+                </div>
               </div>
               <div>
-                <label className="text-sm font-medium mb-1 block">לקוח</label>
-                <div className="flex items-center gap-2">
-                  <Select value={selectedClientValue} onValueChange={handleClientSelect}>
-                    <SelectTrigger>
-                      <SelectValue placeholder={clientsLoading ? "טוען לקוחות..." : clients.length === 0 ? "אין לקוחות - הוסף לקוח חדש" : "בחר לקוח מהרשימה"} />
-                    </SelectTrigger>
-                    <SelectContent className="bg-background z-50">
-                      {clients.map((client: any) => <SelectItem key={client.id} value={client.id}>
-                          {client.full_name} {client.email ? `(${client.email})` : '(ללא אימייל)'}
-                          {client.isLead && <span className="text-xs text-muted-foreground mr-2">[ליד]</span>}
-                        </SelectItem>)}
-                    </SelectContent>
-                  </Select>
-                  
-                  <Button type="button" variant="outline" size="sm" onClick={() => setIsAddingClient(true)} className="whitespace-nowrap flex items-center gap-1">
-                    <Users className="w-4 h-4" />
-                    לקוח חדש
-                  </Button>
-                </div>
+                <label className="text-sm font-medium mb-1 block">הערות ללקוח</label>
+                <Textarea
+                  value={notes}
+                  onChange={(e) => setNotes(e.target.value)}
+                  placeholder="הערות והבהרות ללקוח..."
+                  rows={3}
+                />
               </div>
-            </div>
-            <div>
-              <label className="text-sm font-medium mb-1 block">הערות ללקוח</label>
-              <Textarea value={notes} onChange={e => setNotes(e.target.value)} placeholder="הערות והבהרות ללקוח..." rows={3} />
-            </div>
-          </CardContent>
-        </Card>
-
-        {/* Items Table */}
-        <Card className="mb-4">
-          <CardHeader>
-            <div className="flex items-center justify-between">
-              <CardTitle>פריטים</CardTitle>
-              <Button size="sm" onClick={addItem} className="flex items-center gap-1">
-                <Plus className="w-4 h-4" />
-                הוסף פריט
-              </Button>
-            </div>
-          </CardHeader>
-          <CardContent>
-            <div className="border rounded-lg overflow-hidden">
-              <Table>
-                <TableHeader>
-                  <TableRow>
-                    <TableHead className="w-[200px]">שם</TableHead>
-                    <TableHead>תיאור</TableHead>
-                    <TableHead className="w-[100px]">כמות</TableHead>
-                    <TableHead className="w-[120px]">מחיר ליחידה</TableHead>
-                    <TableHead className="w-[120px]">סה"כ</TableHead>
-                    <TableHead className="w-[50px]"></TableHead>
-                  </TableRow>
-                </TableHeader>
-                <TableBody>
-                  {items.map((item, index) => <TableRow key={item.id}>
-                      <TableCell>
-                        <Input value={item.name} onChange={e => updateItem(item.id, 'name', e.target.value)} placeholder="שם הפריט" />
-                      </TableCell>
-                      <TableCell>
-                        <Input value={item.description} onChange={e => updateItem(item.id, 'description', e.target.value)} placeholder="תיאור" />
-                      </TableCell>
-                      <TableCell>
-                        <Input type="number" min="0" value={item.quantity} onChange={e => updateItem(item.id, 'quantity', parseFloat(e.target.value) || 0)} />
-                      </TableCell>
-                      <TableCell>
-                        <Input type="number" min="0" step="0.01" value={item.unit_price} onChange={e => updateItem(item.id, 'unit_price', parseFloat(e.target.value) || 0)} />
-                      </TableCell>
-                      <TableCell className="font-medium">
-                        ₪{item.total.toFixed(2)}
-                      </TableCell>
-                      <TableCell>
-                        <Button variant="ghost" size="sm" onClick={() => removeItem(item.id)} disabled={items.length === 1}>
-                          <Trash2 className="w-4 h-4 text-destructive" />
-                        </Button>
-                      </TableCell>
-                    </TableRow>)}
-                </TableBody>
-              </Table>
-            </div>
-          </CardContent>
-        </Card>
-
-        {/* Price Summary */}
-        <Card>
-          <CardHeader>
-            <CardTitle>סיכום מחירים</CardTitle>
-          </CardHeader>
-          <CardContent className="space-y-4">
-            <div className="flex items-center gap-4">
-              <div className="flex-1">
-                <label className="text-sm font-medium mb-1 block">הנחה (%)</label>
-                <Input type="number" min="0" max="100" value={discount} onChange={e => setDiscount(parseFloat(e.target.value) || 0)} />
+            </CardContent>
+          </Card>
+
+          {/* Items Table */}
+          <Card className="mb-4">
+            <CardHeader>
+              <div className="flex items-center justify-between">
+                <CardTitle>פריטים</CardTitle>
+                <Button size="sm" onClick={addItem} className="flex items-center gap-1">
+                  <Plus className="w-4 h-4" />
+                  הוסף פריט
+                </Button>
               </div>
-              <div className="flex-1">
-                <label className="text-sm font-medium mb-1 block">מע"מ (%)</label>
-                <Input type="number" min="0" max="100" value={taxRate} onChange={e => setTaxRate(parseFloat(e.target.value) || 0)} />
-              </div>
-            </div>
-            <div className="space-y-2 pt-4 border-t">
-              <div className="flex justify-between text-sm">
-                <span>סכום חלקי:</span>
-                <span>₪{calculations.subtotal.toFixed(2)}</span>
-              </div>
-              <div className="flex justify-between text-sm">
-                <span>הנחה ({discount}%):</span>
-                <span className="text-destructive">-₪{calculations.discountAmount.toFixed(2)}</span>
-              </div>
-              <div className="flex justify-between text-sm">
-                <span>לפני מע"מ:</span>
-                <span>₪{calculations.taxableAmount.toFixed(2)}</span>
-              </div>
-              <div className="flex justify-between text-sm">
-                <span>מע"מ ({taxRate}%):</span>
-                <span>₪{calculations.taxAmount.toFixed(2)}</span>
-              </div>
-              <div className="flex justify-between text-lg font-bold pt-2 border-t">
-                <span>סה"כ לתשלום:</span>
-                <span>₪{calculations.totalAmount.toFixed(2)}</span>
-              </div>
-            </div>
-          </CardContent>
-        </Card>
-
-        {/* Share Link Section */}
-        {quote && <Card className="mt-4">
-            <CardHeader>
-              <CardTitle>שתף הצעת מחיר</CardTitle>
             </CardHeader>
             <CardContent>
-              <div className="flex gap-2">
-                <Button variant="outline" onClick={handleGenerateShareLink} className="flex-1">
-                  <Share2 className="w-4 h-4 ml-1" />
-                  צור קישור לשיתוף
+              <div className="border rounded-lg overflow-hidden">
+                <Table>
+                  <TableHeader>
+                    <TableRow>
+                      <TableHead className="w-[200px]">שם</TableHead>
+                      <TableHead>תיאור</TableHead>
+                      <TableHead className="w-[100px]">כמות</TableHead>
+                      <TableHead className="w-[120px]">מחיר ליחידה</TableHead>
+                      <TableHead className="w-[120px]">סה"כ</TableHead>
+                      <TableHead className="w-[50px]"></TableHead>
+                    </TableRow>
+                  </TableHeader>
+                  <TableBody>
+                    {items.map((item) => (
+                      <TableRow key={item.id}>
+                        <TableCell>
+                          <Input
+                            value={item.name}
+                            onChange={(e) => updateItem(item.id, 'name', e.target.value)}
+                            placeholder="שם הפריט"
+                          />
+                        </TableCell>
+                        <TableCell>
+                          <Input
+                            value={item.description}
+                            onChange={(e) => updateItem(item.id, 'description', e.target.value)}
+                            placeholder="תיאור"
+                          />
+                        </TableCell>
+                        <TableCell>
+                          <Input
+                            type="number"
+                            min="0"
+                            value={item.quantity}
+                            onChange={(e) => updateItem(item.id, 'quantity', parseFloat(e.target.value) || 0)}
+                          />
+                        </TableCell>
+                        <TableCell>
+                          <Input
+                            type="number"
+                            min="0"
+                            step="0.01"
+                            value={item.unit_price}
+                            onChange={(e) => updateItem(item.id, 'unit_price', parseFloat(e.target.value) || 0)}
+                          />
+                        </TableCell>
+                        <TableCell className="font-medium">₪{item.total.toFixed(2)}</TableCell>
+                        <TableCell>
+                          <Button
+                            variant="ghost"
+                            size="sm"
+                            onClick={() => removeItem(item.id)}
+                            disabled={items.length === 1}
+                          >
+                            <Trash2 className="w-4 h-4 text-destructive" />
+                          </Button>
+                        </TableCell>
+                      </TableRow>
+                    ))}
+                  </TableBody>
+                </Table>
+              </div>
+            </CardContent>
+          </Card>
+
+          {/* Price Summary */}
+          <Card>
+            <CardHeader>
+              <CardTitle>סיכום מחירים</CardTitle>
+            </CardHeader>
+            <CardContent className="space-y-4">
+              <div className="flex items-center gap-4">
+                <div className="flex-1">
+                  <label className="text-sm font-medium mb-1 block">הנחה (%)</label>
+                  <Input
+                    type="number"
+                    min="0"
+                    max="100"
+                    value={discount}
+                    onChange={(e) => setDiscount(parseFloat(e.target.value) || 0)}
+                  />
+                </div>
+                <div className="flex-1">
+                  <label className="text-sm font-medium mb-1 block">מע"מ (%)</label>
+                  <Input
+                    type="number"
+                    min="0"
+                    max="100"
+                    value={taxRate}
+                    onChange={(e) => setTaxRate(parseFloat(e.target.value) || 0)}
+                  />
+                </div>
+              </div>
+              <div className="space-y-2 pt-4 border-t">
+                <div className="flex justify-between text-sm">
+                  <span>סכום חלקי:</span>
+                  <span>₪{calculations.subtotal.toFixed(2)}</span>
+                </div>
+                <div className="flex justify-between text-sm">
+                  <span>הנחה ({discount}%):</span>
+                  <span className="text-destructive">-₪{calculations.discountAmount.toFixed(2)}</span>
+                </div>
+                <div className="flex justify-between text-sm">
+                  <span>לפני מע"מ:</span>
+                  <span>₪{calculations.taxableAmount.toFixed(2)}</span>
+                </div>
+                <div className="flex justify-between text-sm">
+                  <span>מע"מ ({taxRate}%):</span>
+                  <span>₪{calculations.taxAmount.toFixed(2)}</span>
+                </div>
+                <div className="flex justify-between text-lg font-bold pt-2 border-t">
+                  <span>סה"כ לתשלום:</span>
+                  <span>₪{calculations.totalAmount.toFixed(2)}</span>
+                </div>
+              </div>
+            </CardContent>
+          </Card>
+
+          {/* Share Link Section */}
+          {quote && (
+            <Card className="mt-4">
+              <CardHeader>
+                <CardTitle>שתף הצעת מחיר</CardTitle>
+              </CardHeader>
+              <CardContent>
+                <div className="flex gap-2">
+                  <Button variant="outline" onClick={handleGenerateShareLink} className="flex-1">
+                    <Share2 className="w-4 h-4 ml-1" />
+                    צור קישור לשיתוף
+                  </Button>
+                </div>
+                {shareLink && <div className="mt-2 p-2 bg-muted rounded text-sm break-all">{shareLink}</div>}
+              </CardContent>
+            </Card>
+          )}
+
+          {/* Add New Client Dialog */}
+          <Dialog open={isAddingClient} onOpenChange={setIsAddingClient}>
+            <DialogContent className="max-w-md">
+              <DialogHeader>
+                <DialogTitle>הוסף לקוח חדש</DialogTitle>
+              </DialogHeader>
+              <div className="space-y-4">
+                <div>
+                  <Label htmlFor="client-name">שם מלא *</Label>
+                  <Input
+                    id="client-name"
+                    value={newClientData.name}
+                    onChange={(e) => setNewClientData({ ...newClientData, name: e.target.value })}
+                    placeholder="שם הלקוח"
+                  />
+                </div>
+                <div>
+                  <Label htmlFor="client-email">אימייל (אופציונלי)</Label>
+                  <Input
+                    id="client-email"
+                    type="email"
+                    value={newClientData.email}
+                    onChange={(e) => setNewClientData({ ...newClientData, email: e.target.value })}
+                    placeholder="email@example.com"
+                  />
+                </div>
+                <div>
+                  <Label htmlFor="client-phone">טלפון</Label>
+                  <Input
+                    id="client-phone"
+                    type="tel"
+                    value={newClientData.phone}
+                    onChange={(e) => setNewClientData({ ...newClientData, phone: e.target.value })}
+                    placeholder="050-1234567"
+                  />
+                </div>
+                <div>
+                  <Label htmlFor="client-notes">הערות</Label>
+                  <Textarea
+                    id="client-notes"
+                    value={newClientData.notes}
+                    onChange={(e) => setNewClientData({ ...newClientData, notes: e.target.value })}
+                    placeholder="הערות על הלקוח..."
+                    rows={3}
+                  />
+                </div>
+              </div>
+              <DialogFooter>
+                <Button variant="outline" onClick={() => setIsAddingClient(false)}>
+                  ביטול
                 </Button>
-              </div>
-              {shareLink && <div className="mt-2 p-2 bg-muted rounded text-sm break-all">
-                  {shareLink}
-                </div>}
-            </CardContent>
-          </Card>}
-        
-        {/* Add New Client Dialog */}
-        <Dialog open={isAddingClient} onOpenChange={setIsAddingClient}>
-          <DialogContent className="max-w-md">
-            <DialogHeader>
-              <DialogTitle>הוסף לקוח חדש</DialogTitle>
-            </DialogHeader>
-            <div className="space-y-4">
-              <div>
-                <Label htmlFor="client-name">שם מלא *</Label>
-                <Input id="client-name" value={newClientData.name} onChange={e => setNewClientData({
-                  ...newClientData,
-                  name: e.target.value
-                })} placeholder="שם הלקוח" />
-              </div>
-              <div>
-                <Label htmlFor="client-email">אימייל (אופציונלי)</Label>
-                <Input id="client-email" type="email" value={newClientData.email} onChange={e => setNewClientData({
-                  ...newClientData,
-                  email: e.target.value
-                })} placeholder="email@example.com" />
-              </div>
-              <div>
-                <Label htmlFor="client-phone">טלפון</Label>
-                <Input id="client-phone" type="tel" value={newClientData.phone} onChange={e => setNewClientData({
-                  ...newClientData,
-                  phone: e.target.value
-                })} placeholder="050-1234567" />
-              </div>
-              <div>
-                <Label htmlFor="client-notes">הערות</Label>
-                <Textarea id="client-notes" value={newClientData.notes} onChange={e => setNewClientData({
-                  ...newClientData,
-                  notes: e.target.value
-                })} placeholder="הערות על הלקוח..." rows={3} />
-              </div>
-            </div>
-            <DialogFooter>
-              <Button variant="outline" onClick={() => setIsAddingClient(false)}>
-                ביטול
-              </Button>
-              <Button onClick={handleCreateNewClient}>
-                הוסף לקוח
-              </Button>
-            </DialogFooter>
-          </DialogContent>
-        </Dialog>
+                <Button onClick={handleCreateNewClient}>הוסף לקוח</Button>
+              </DialogFooter>
+            </DialogContent>
+          </Dialog>
+        </div>
       </div>
-      </div>
-    </PageBoundary>;
+    </PageBoundary>
+  );
 }